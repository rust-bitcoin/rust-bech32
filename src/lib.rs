--- conflicted
+++ resolved
@@ -57,12 +57,8 @@
 #![cfg_attr(feature = "strict", deny(warnings))]
 #![cfg_attr(all(not(feature = "std"), not(test)), no_std)]
 
-<<<<<<< HEAD
-use void::Void;
-=======
 #[cfg(all(not(feature = "std"), not(test)))]
 extern crate alloc;
->>>>>>> d85414d6
 
 #[cfg(any(test, feature = "std"))]
 extern crate core;
@@ -77,7 +73,6 @@
 
 use core::{fmt, mem};
 
-extern crate void;
 use void::Void;
 
 /// Integer in the range `0..32`
@@ -966,13 +961,8 @@
     #[test]
     fn test_hrp_case() {
         // Tests for issue with HRP case checking being ignored for encoding
-<<<<<<< HEAD
         use crate::ToBase32;
-        let encoded_str = encode("HRP", [0x00, 0x00].to_base32()).unwrap();
-=======
-        use ToBase32;
         let encoded_str = encode("HRP", [0x00, 0x00].to_base32(), Variant::Bech32).unwrap();
->>>>>>> d85414d6
 
         assert_eq!(encoded_str, "hrp1qqqq40atq3");
     }
